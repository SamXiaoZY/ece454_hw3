/*
 * This implementation replicates implements a 
 */
#include <stdio.h>
#include <stdlib.h>
#include <assert.h>
#include <unistd.h>
#include <string.h>
#include <stdint.h>

#include "mm.h"
#include "memlib.h"

/*********************************************************
 * Function Prototypes
 ********************************************************/
void *find_block(size_t index, size_t asize);
size_t get_flist_index(size_t asize);
void insert_free_block(void *bp);
void remove_free_block(void *bp);
void *handle_split_block(void *bp, size_t asize);
void print_flist(void);
size_t get_extend_size(size_t asize);
int mm_check(void);

/*********************************************************
 * NOTE TO STUDENTS: Before you do anything else, please
 * provide your team information in the following struct.
 ********************************************************/
team_t team = {
    /* Team name */
    "First Blood",
    /* First member's full name */
    "Yang Chen",
    /* First member's email address */
    "robbie.chen@mail.utoronto.ca",
    /* Second member's full name (leave blank if none) */
    "Zhongyang Xiao",
    /* Second member's email address (leave blank if none) */
    "sam.xiao@mail.utoronto.ca"
};

/*************************************************************************
 * Basic Constants and Macros
 * You are not required to use these macros but may find them helpful.
*************************************************************************/
#define WSIZE       sizeof(void *)            /* word size (bytes) */
#define DSIZE       (2 * WSIZE)            /* double word size (bytes) */
#define CHUNKSIZE   (18 * WSIZE)      /* initial heap size (bytes) */

#define MAX(x,y) ((x) > (y)?(x) :(y))

/* Pack a size and allocated bit into a word */
#define PACK(size, alloc) ((size) | (alloc))

/* Read and write a word at address p */
#define GET(p)          (*(uintptr_t *)(p))
#define PUT(p,val)      (*(uintptr_t *)(p) = (val))

/* Read the size and allocated fields from address p */
#define GET_SIZE(p)     (GET(p) & ~(DSIZE - 1))
#define GET_ALLOC(p)    (GET(p) & 0x1)

/* Given block ptr bp, compute address of its header and footer */
#define HDRP(bp)        ((char *)(bp) - WSIZE)
#define FTRP(bp)        ((char *)(bp) + GET_SIZE(HDRP(bp)) - DSIZE)

/* Given block ptr bp, compute address of next and previous blocks */
#define NEXT_BLKP(bp)   ((char *)(bp) + GET_SIZE(((char *)(bp) - WSIZE)))
#define PREV_BLKP(bp)   ((char *)(bp) - GET_SIZE(((char *)(bp) - DSIZE)))

/* Given block ptr bp, compute the size of the block */
#define GET_SIZE_FROM_BLK(bp)   (GET_SIZE(HDRP(bp)))

/* The minimum number of words for a memory block is 4: 
 * header(1 word) + payload(2 words) + footer(1 word) = 4 words */
#define MIN_BLOCK_SIZE (4 * WSIZE)

/* Since the minimum payload of a free block is 2 words, use the first word
 * to store the pointer to the previous free block in a linked list, and 
 * use the second word to store the pointer to the next free block */
/* Given a free block pointer bp, return a pointer to the previous or next free block in a free list bin */
#define GET_PREV_FBLOCK(bp) ((void *) GET(bp))
#define GET_NEXT_FBLOCK(bp) ((void *) GET((char *)(bp) + WSIZE))

/* Given a free block pointer bp and a pointer to another free block, 
 * store as the previous or next free block in a free list bin */
#define PUT_PREV_FBLOCK(bp, ptr) (PUT(bp, (uintptr_t) ptr))
#define PUT_NEXT_FBLOCK(bp, ptr) (PUT((char *)(bp) + WSIZE, (uintptr_t) ptr))

#define FREE_LIST_SIZE 20

void *flist[FREE_LIST_SIZE];

/**********************************************************
 * get_flist_index
 * Compute the index of the free list for a given size,
 * each element of the free block is a linked list of free blocks, 
 * with block sizes ranging from 2**(i+2) to 2**(i+3)-1 of words.
 * Assuming block sizes includes header and footer size and are aligned.
 * 
 * Eg. block of 4 ~ 7 words in the 1st linked list
       block of 8 ~ 15 words in the 2nd linked list
       block of 16 ~ 31 words in the 3rd linked list
 * 
 * For block sizes greater than 2**(FREE_LIST_SIZE+2), place them in the
 * last linked list.
 **********************************************************/
size_t get_flist_index(size_t asize)
{
    size_t index;
    /* max_size is the max block size for each segregated linked list */
    size_t max_size = 8;
    for (index = 0; index < FREE_LIST_SIZE; index++) {
        if (asize < max_size) {
            break;
        }
        /* Multiply the max_size by 2 */
        max_size <<= 1;
    }
    /* Cap the index by size of free list */
    index = (index < FREE_LIST_SIZE) ? index : FREE_LIST_SIZE - 1;
    return index;
}

/**********************************************************
 * insert_free_block
 * Insert the free block to the start of the designated linked list 
 * in free block list

 **********************************************************/
void insert_free_block(void *bp)
{
    size_t asize = GET_SIZE_FROM_BLK(bp);
    size_t index = get_flist_index(asize);

    void *first_block = flist[index];

    if (first_block != NULL) {
        /* If list is not empty, insert in front of the first block */
        PUT_PREV_FBLOCK(first_block, bp);
        PUT_NEXT_FBLOCK(bp, first_block);
        //assert(GET_NEXT_FBLOCK(bp) != NULL);
    } else {
        /* If list is empty, set next block to be NULL to identify the last block */
        PUT_NEXT_FBLOCK(bp, NULL);
        //assert(GET_NEXT_FBLOCK(bp) == NULL);
    }
    /* Set the previous block to NULL to identify the first block */
    PUT_PREV_FBLOCK(bp, NULL);
    flist[index] = bp;

    //assert(GET_PREV_FBLOCK(bp) == NULL);
}

/**********************************************************
 * remove_free_block
 * Remove the free block from the free block list
 **********************************************************/
void remove_free_block(void *bp)
{
    size_t asize = GET_SIZE_FROM_BLK(bp);
    void *prev = GET_PREV_FBLOCK(bp);
    void *next = GET_NEXT_FBLOCK(bp);

    if (prev) {
        /* bp is not the first block */
        PUT_NEXT_FBLOCK(prev, next);
    } else {
        /* bp is the first block */
        size_t index = get_flist_index(asize);
        flist[index] = next;
    }
    if (next) {
        /* bp is not the last block */
        PUT_PREV_FBLOCK(next, prev);
    }
}

/**********************************************************
 * find_block
 * Given the bin index of free list and desired block size, 
 * traverse the linked list searching for a block to fit asize.

 * After finding a fit block, split the block if the remaining block size
 * is enough for another allocation, and remove the free block from free list.
 **********************************************************/
void *find_block(size_t index, size_t asize)
{
    void *bp = flist[index];
    size_t block_size;
    /* Loop through the entire bin to find a fit free block */
    while (bp != NULL) {
        block_size = GET_SIZE_FROM_BLK(bp);
        if (block_size >= asize) {
            bp = handle_split_block(bp, asize);
            break;
        }
        bp = GET_NEXT_FBLOCK(bp);
    }
    return bp;
}

/**********************************************************
 * handle_split_block
 * Given a free block pointer and desired size, split the block into 2,
 * and place the 2 new free blocks into the correct bin in the free list
 **********************************************************/
void *handle_split_block(void *bp, size_t asize)
{
    size_t block_size = GET_SIZE_FROM_BLK(bp);
    //assert(block_size >= asize);
    size_t sub_size = block_size - asize;

    /* First, remove block from free list first */
    remove_free_block(bp);

    /* Do not split if block size is not large enough */
    if (block_size < asize + MIN_BLOCK_SIZE) {
        return bp;
    }

    /* Change size in header and footer of bp */
    /* Note that the order cannot be changed here, since all subsequence operations depends on the header */
    PUT(HDRP(bp), asize);
    PUT(FTRP(bp), asize);

    /* Change size in header and footer of sub block */
    void *sub_block = NEXT_BLKP(bp);
    PUT(HDRP(sub_block), sub_size);
    PUT(FTRP(sub_block), sub_size);

    /* Insert the sub block back to the free list */
    insert_free_block(sub_block);

    return bp;
}

/**********************************************************
 * get_extend_size
 * Given a desired block size, compute how much memory we
 * should be extend in the heap. 
 * If the the size is very small, extend only the size, 
 * otherwise extend CHUNKSIZE of memory.
 * If the last block in the heap is free, minus the extend 
 * size with the free block size to reduce fragmentation.
 **********************************************************/
size_t get_extend_size(size_t asize)
{
    size_t extendsize;

    if (asize * 2 < CHUNKSIZE) {
        /* If asize is too small, don't allocate that much memory */
        extendsize = asize;
    } else {
        extendsize = MAX(CHUNKSIZE, asize);
    }

    /* If last block is free, only extend (extendsize - free_block_size) to reduce external fragmentation*/
    void *last_bp = PREV_BLKP(mem_heap_hi() + 1);
    if (!GET_ALLOC(HDRP(last_bp))) {
        extendsize = asize - GET_SIZE_FROM_BLK(last_bp);
    }
    return extendsize;
}

/**********************************************************
 * mm_init
 * Initialize the heap, including "allocation" of the
 * prologue and epilogue
 **********************************************************/
int mm_init(void)
{
    void* heap_listp = NULL;
    if ((heap_listp = mem_sbrk(4*WSIZE)) == (void *)-1) return -1;

    PUT(heap_listp, 0);                         // alignment padding
    PUT(heap_listp + (1 * WSIZE), PACK(DSIZE, 1));   // prologue header
    PUT(heap_listp + (2 * WSIZE), PACK(DSIZE, 1));   // prologue footer
    PUT(heap_listp + (3 * WSIZE), PACK(0, 1));    // epilogue header
    heap_listp += DSIZE;

    /* Initialize the free block list to be NULL */
    int i;
    for (i = 0; i < FREE_LIST_SIZE; i ++) {
        flist[i] = NULL;
    }

    return 0;
}

/**********************************************************
 * coalesce
 * Covers the 4 cases discussed in the text:
 * - both neighbours are allocated
 * - the next block is available for coalescing
 * - the previous block is available for coalescing
 * - both neighbours are available for coalescing

 * Note that after coalescing, the coalesced blocks will be removed from free list,
 * and the new block will be added to free list
 **********************************************************/
void *coalesce(void *bp)
{
    void *new_block;
    void *prev = (void *) PREV_BLKP(bp);
    void *next = (void *) NEXT_BLKP(bp);
    size_t prev_alloc = GET_ALLOC(FTRP(prev));
    size_t next_alloc = GET_ALLOC(HDRP(next));
    size_t size = GET_SIZE(HDRP(bp));

    if (prev_alloc && next_alloc) {       /* Case 1 */
        new_block = bp;
    }

    else if (prev_alloc && !next_alloc) { /* Case 2 */
        /* Need to remove from free list because it is been coalesced */
        remove_free_block(next);
        size += GET_SIZE(HDRP(next));
        PUT(HDRP(bp), PACK(size, 0));
        PUT(FTRP(bp), PACK(size, 0));
        new_block = bp;
    }

    else if (!prev_alloc && next_alloc) { /* Case 3 */
        /* Need to remove prev from free list because the size is changed */
        remove_free_block(prev);
        size += GET_SIZE(HDRP(prev));
        PUT(FTRP(bp), PACK(size, 0));
        PUT(HDRP(PREV_BLKP(bp)), PACK(size, 0));
        new_block = PREV_BLKP(bp);
    }

    else {            /* Case 4 */
        remove_free_block(prev);
        remove_free_block(next);
        size += GET_SIZE(HDRP(prev)) + GET_SIZE(FTRP(next))  ;
        PUT(HDRP(PREV_BLKP(bp)), PACK(size,0));
        PUT(FTRP(NEXT_BLKP(bp)), PACK(size,0));
        new_block = PREV_BLKP(bp);
    }
    insert_free_block(new_block);
    return new_block;
}

/**********************************************************
 * extend_heap
 * Extend the heap by "words" words, maintaining alignment
 * requirements of course. Free the former epilogue block
 * and reallocate its new header
 **********************************************************/
void *extend_heap(size_t words)
{
    char *bp;
    size_t size;

    /* Allocate an even number of words to maintain alignments */
    size = (words % 2) ? (words+1) * WSIZE : words * WSIZE;
    if ( (bp = mem_sbrk(size)) == (void *)-1 )
        return NULL;

    /* Initialize free block header/footer and the epilogue header */
    PUT(HDRP(bp), PACK(size, 0));                // free block header
    PUT(FTRP(bp), PACK(size, 0));                // free block footer
    PUT(HDRP(NEXT_BLKP(bp)), PACK(0, 1));        // new epilogue header

    /* Coalesce if the previous block was free */
    bp = coalesce(bp);

    return bp;
}


/**********************************************************
 * find_fit
 * Starting from the minimum bin index of free list that fits asize, 
 * traverse the list of remaining bins searching for a block to fit asize.
 * Return NULL if no free blocks can handle that size
 * Assumed that asize is aligned
 **********************************************************/
void *find_fit(size_t asize)
{
    void *bp = NULL;
    size_t index;

    /* Loop through all bins with size larger than asize */
    for (index = get_flist_index(asize); index < FREE_LIST_SIZE; index++) {
        /* Try to find a fit free block in a bin */
        bp = find_block(index, asize);
        if (bp != NULL) {
            break;
        }
    }

    return bp;
}

/**********************************************************
 * place
 * Mark the block as allocated
 **********************************************************/
void place(void* bp, size_t asize)
{
  /* Get the current block size */
  size_t bsize = GET_SIZE(HDRP(bp));

  PUT(HDRP(bp), PACK(bsize, 1));
  PUT(FTRP(bp), PACK(bsize, 1));
}

/**********************************************************
 * mm_free
 * Free the block and coalesce with neighbouring blocks.
 * Add the freed block to free list
 **********************************************************/
void mm_free(void *bp)
{
    if(bp == NULL){
      return;
    }
    /* Clear allocated bit in header and footer, and coalesce freed block */
    size_t size = GET_SIZE(HDRP(bp));
    PUT(HDRP(bp), PACK(size,0));
    PUT(FTRP(bp), PACK(size,0));
    coalesce(bp);
}


/**********************************************************
 * mm_malloc
 * Allocate a block of size bytes.
 * The type of search is determined by find_fit
 * The decision of splitting the block, or not is determined
 *   in place(..)
 * If no block satisfies the request, the heap is extended
 **********************************************************/
void *mm_malloc(size_t size)
{
    size_t asize; /* adjusted block size */
    size_t extendsize; /* amount to extend heap if no fit */
    char * bp;

    /* Ignore spurious requests */
    if (size == 0)
        return NULL;

    /* Adjust block size to include overhead and alignment reqs. */
    if (size <= DSIZE)
        asize = 2 * DSIZE;
    else
        asize = DSIZE * ((size + (DSIZE) + (DSIZE-1))/ DSIZE);

    /* Search the free list for a fit */
    if ((bp = find_fit(asize)) != NULL) {
        place(bp, asize);
        return bp;
    }

    /* No fit found. Get more memory and place the block */
    extendsize = get_extend_size(asize);

    if ((bp = extend_heap(extendsize/WSIZE)) == NULL)
        return NULL;
    
    size_t block_size = GET_SIZE(HDRP(bp));

    /* If the extend block is very large, split the newly extended block */
    if (block_size >= asize) {
        bp = handle_split_block(bp, asize);
    }
    place(bp, asize);

    return bp;
}

/**********************************************************
 * mm_realloc
 * Implemented simply in terms of mm_malloc and mm_free
 *********************************************************/
void *mm_realloc(void *ptr, size_t size)
{
    /* If size == 0 then this is just free, and we return NULL. */
    if(size == 0){
        mm_free(ptr);
        return NULL;
    }
    /* If oldptr is NULL, then this is just malloc. */
    if (ptr == NULL)
        return (mm_malloc(size));

    size_t old_block_size = GET_SIZE(HDRP(ptr));
    size_t asize;

    /* Compute the adjusted block size */
    if (size <= DSIZE) {
        asize = 2 * DSIZE;
    } else {
        asize = DSIZE * ((size + (DSIZE) + (DSIZE-1))/ DSIZE);
    }

    /* If the old block size is enough, return the original block pointer */
    if (old_block_size >= asize) {
        return ptr;
    }

    /* The old block size is not large enough */
    void *oldptr = ptr;
    void *newptr;

    /* Check if next block is free */
    void *next = NEXT_BLKP(oldptr);
    size_t new_size = GET_SIZE_FROM_BLK(next) + old_block_size;
    if (!GET_ALLOC(HDRP(next)) && new_size >= asize) {
        remove_free_block(next);
        PUT(HDRP(oldptr), PACK(new_size, 1));
        PUT(FTRP(oldptr), PACK(new_size, 1));
        return oldptr;
    }

    newptr = mm_malloc((size_t)(size * 2));
    if (newptr == NULL)
        return NULL;

    /* Copy the old data. */
    old_block_size = GET_SIZE(HDRP(oldptr));
    if (size < old_block_size)
        old_block_size = size;
    memcpy(newptr, oldptr, old_block_size);
    mm_free(oldptr);

    return newptr;
}

/**********************************************************
 * 
 mm_check
 * Check the consistency of the memory heap
 * Return nonzero if the heap is consistant.
 *********************************************************/
int mm_check(void)
{
<<<<<<< HEAD
     int i;
     int m;
     int count;
     
	 //check if every block in the free list marked as free
     for (i = 0; i < FREE_LIST_SIZE; i++){
		 //starting from the first element in the free list
          void *currentbp = flist[i];
          if (currentbp != NULL){
          void *currentheader = HDRP(currentbp);
          int isfree = GET_ALLOC(currentheader);
          if (isfree == 1){
               printf("the block %x is not free in the free list", currentbp);
          }
          void *nextbp = GET_NEXT_FBLOCK(currentbp);
		  //sort the blocks linked to the first block to check if the block is freed 
          while (nextbp != NULL){
               currentbp = nextbp;
               currentheader = HDRP(nextbp);
               isfree = GET_ALLOC(currentheader);
               if (isfree == 1){
                    printf("The block %x is not free in the free list", currentbp);
               }
               nextbp = GET_NEXT_FBLOCK(currentbp);
          }
          }   
     }
     
     
     //check are there any contiguous free blocks that somehow escaped coalescing
     
     for (i = 0; i < FREE_LIST_SIZE; i++){
		 //starting from the first element in the free list
          void *currentbp = flist[i];
          if (currentbp != NULL){
			void *nextbp = GET_NEXT_FBLOCK(currentbp);
			void *nextblock = NEXT_BLKP(currentbp);
			int isfree = GET_ALLOC(HDRP(nextblock));
			if (isfree == 0){
               printf("The block %x need coalescing in free list", nextblock);
			}
          
		//find all next blocks of the blocks in the free list, check if they are in the free list too
          while (nextbp!= NULL){
               currentbp = nextbp;
               nextbp = GET_NEXT_FBLOCK(currentbp);
               nextblock = NEXT_BLKP(currentbp);
               int isfree = GET_ALLOC(HDRP(nextblock));
               if (isfree == 0){
                    printf("The block %x need coalescing in free list", nextblock);
               }
               
          }
    }
           
               
          
          
          
     }
     
     
     //check if every free block is actually in the free list

	 //get the head of the heap
     void *heap = mem_heap_lo();

	 //find the first block in the heap
     void *firstblock = heap+4*WSIZE;
     if (firstblock != NULL){
          int isfree = GET_ALLOC(HDRP(firstblock));

		  //if the block is free, use sort_free_list_helper to check if the block is in the free list
          if (isfree == 0){
               int result = sort_free_list_helper(firstblock);
               if (result=0){
                    printf("The free block %x is not in the free list", firstblock);
               }
          }
     }
     void *nextblock = NEXT_BLKP(firstblock);

	 //loop over the whole heap to check if all free blocks are in the free list
     while (nextblock != NULL){
          void *currentblock = nextblock;
          nextblock = NEXT_BLKP(currentblock);
          int isfree = GET_ALLOC(HDRP(currentblock));
          if (isfree == 0){
               int result = sort_free_list_helper(firstblock); 
               if (result=0){
                    printf("The free block %x is not in the free list", currentblock);
               }
          }
     
     }
     

     //Check if the pointers in the free list points to address in heap
	//get the range of the heap
     void *heapstart = mem_heap_lo();
     void *heapend = mem_heap_hi();

	 //sort all free blocks in the free list, check if their address is in the range of heap area
     for (i=0; i<FREE_LIST_SIZE; i++){
          void *currentbp = flist[i];    
          if (currentbp!= NULL){
               if(currentbp<heapstart || currentbp>heapend){
                    printf("The free block %x is out of heap", currentbp);
               }
               void *nextbp = GET_NEXT_FBLOCK(currentbp);
               while (nextbp != NULL){
                    currentbp = nextbp;
                    nextbp = GET_NEXT_FBLOCK(currentbp);
                    if(currentbp<heapstart || currentbp>heapend){
                         printf("The free block %x is out of heap", currentbp);
                    }
                    
               }
               
          }
     }
     
=======
    //check are there any contiguous free blocks that somehow escaped coalescing
     
     for (i = 0; i < FREE_LIST_SIZE; i++){
		 //starting from the first element in the free list
          void *currentbp = flist[i];
          while (currentbp!= NULL){
               void *nextbp = GET_NEXT_FBLOCK(currentbp);
               void *nextblock = NEXT_BLKP(currentbp);
               void *prevblock = PREV_BLKP(currentbp);
               int isprevfree = GET_ALLOC(HDRP(prevblock));
               int isnextfree = GET_ALLOC(HDRP(nextblock));
               if (isprevblock ==0){
                    printf("The block %x need coalescing in free list", prevblock);
               }
               if (isnextfree == 0){
                    printf("The block %x need coalescing in free list", nextblock);
               }
               currentbp = nextbp;
               
          }
    }
>>>>>>> 6059af09
  return 1;
}

//helper function, it will check if a block *bp is in the free list or not.
//It will return 1 is their exist such block. otherwise, return 0.
int sort_free_list_helper(void *bp){
    int i;
          for (i=0; i < FREE_LIST_SIZE; i++){
               void *currentbp = flist[i];
               if (currentbp != NULL){
                    void *nextbp = GET_NEXT_FBLOCK(currentbp);
                    if (bp == currentbp){
                         return 1;
                    }
                    while (nextbp!= NULL){
                         currentbp = nextbp;
                         nextbp = GET_NEXT_FBLOCK(currentbp);
                         if(bp == currentbp){
                              return 1;
                         }
                    }
               }
          }
    return 0;
}


/**********************************************************
 * print_flist
 * Print out the entire free list for debugging purpose.
 **********************************************************/
void print_flist(void)
{
    int i;
    size_t size;
    void *bp;
    printf("Full Free List:\n");
    for (i = 0; i < FREE_LIST_SIZE; i++) {
        printf("%i -> ", i);
        bp = flist[i];
        while (bp != NULL) {
            size = GET_SIZE_FROM_BLK(bp);
            printf("%zu, ", size / WSIZE);
            bp = GET_NEXT_FBLOCK(bp);
        }
        printf("\n");
    }
}<|MERGE_RESOLUTION|>--- conflicted
+++ resolved
@@ -127,7 +127,6 @@
  * insert_free_block
  * Insert the free block to the start of the designated linked list 
  * in free block list
-
  **********************************************************/
 void insert_free_block(void *bp)
 {
@@ -539,130 +538,6 @@
  *********************************************************/
 int mm_check(void)
 {
-<<<<<<< HEAD
-     int i;
-     int m;
-     int count;
-     
-	 //check if every block in the free list marked as free
-     for (i = 0; i < FREE_LIST_SIZE; i++){
-		 //starting from the first element in the free list
-          void *currentbp = flist[i];
-          if (currentbp != NULL){
-          void *currentheader = HDRP(currentbp);
-          int isfree = GET_ALLOC(currentheader);
-          if (isfree == 1){
-               printf("the block %x is not free in the free list", currentbp);
-          }
-          void *nextbp = GET_NEXT_FBLOCK(currentbp);
-		  //sort the blocks linked to the first block to check if the block is freed 
-          while (nextbp != NULL){
-               currentbp = nextbp;
-               currentheader = HDRP(nextbp);
-               isfree = GET_ALLOC(currentheader);
-               if (isfree == 1){
-                    printf("The block %x is not free in the free list", currentbp);
-               }
-               nextbp = GET_NEXT_FBLOCK(currentbp);
-          }
-          }   
-     }
-     
-     
-     //check are there any contiguous free blocks that somehow escaped coalescing
-     
-     for (i = 0; i < FREE_LIST_SIZE; i++){
-		 //starting from the first element in the free list
-          void *currentbp = flist[i];
-          if (currentbp != NULL){
-			void *nextbp = GET_NEXT_FBLOCK(currentbp);
-			void *nextblock = NEXT_BLKP(currentbp);
-			int isfree = GET_ALLOC(HDRP(nextblock));
-			if (isfree == 0){
-               printf("The block %x need coalescing in free list", nextblock);
-			}
-          
-		//find all next blocks of the blocks in the free list, check if they are in the free list too
-          while (nextbp!= NULL){
-               currentbp = nextbp;
-               nextbp = GET_NEXT_FBLOCK(currentbp);
-               nextblock = NEXT_BLKP(currentbp);
-               int isfree = GET_ALLOC(HDRP(nextblock));
-               if (isfree == 0){
-                    printf("The block %x need coalescing in free list", nextblock);
-               }
-               
-          }
-    }
-           
-               
-          
-          
-          
-     }
-     
-     
-     //check if every free block is actually in the free list
-
-	 //get the head of the heap
-     void *heap = mem_heap_lo();
-
-	 //find the first block in the heap
-     void *firstblock = heap+4*WSIZE;
-     if (firstblock != NULL){
-          int isfree = GET_ALLOC(HDRP(firstblock));
-
-		  //if the block is free, use sort_free_list_helper to check if the block is in the free list
-          if (isfree == 0){
-               int result = sort_free_list_helper(firstblock);
-               if (result=0){
-                    printf("The free block %x is not in the free list", firstblock);
-               }
-          }
-     }
-     void *nextblock = NEXT_BLKP(firstblock);
-
-	 //loop over the whole heap to check if all free blocks are in the free list
-     while (nextblock != NULL){
-          void *currentblock = nextblock;
-          nextblock = NEXT_BLKP(currentblock);
-          int isfree = GET_ALLOC(HDRP(currentblock));
-          if (isfree == 0){
-               int result = sort_free_list_helper(firstblock); 
-               if (result=0){
-                    printf("The free block %x is not in the free list", currentblock);
-               }
-          }
-     
-     }
-     
-
-     //Check if the pointers in the free list points to address in heap
-	//get the range of the heap
-     void *heapstart = mem_heap_lo();
-     void *heapend = mem_heap_hi();
-
-	 //sort all free blocks in the free list, check if their address is in the range of heap area
-     for (i=0; i<FREE_LIST_SIZE; i++){
-          void *currentbp = flist[i];    
-          if (currentbp!= NULL){
-               if(currentbp<heapstart || currentbp>heapend){
-                    printf("The free block %x is out of heap", currentbp);
-               }
-               void *nextbp = GET_NEXT_FBLOCK(currentbp);
-               while (nextbp != NULL){
-                    currentbp = nextbp;
-                    nextbp = GET_NEXT_FBLOCK(currentbp);
-                    if(currentbp<heapstart || currentbp>heapend){
-                         printf("The free block %x is out of heap", currentbp);
-                    }
-                    
-               }
-               
-          }
-     }
-     
-=======
     //check are there any contiguous free blocks that somehow escaped coalescing
      
      for (i = 0; i < FREE_LIST_SIZE; i++){
@@ -684,7 +559,6 @@
                
           }
     }
->>>>>>> 6059af09
   return 1;
 }
 
